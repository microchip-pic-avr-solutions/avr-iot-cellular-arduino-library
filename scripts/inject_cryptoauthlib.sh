#!/bin/bash

SCRIPTPATH="$( cd "$(dirname "$0")" ; pwd -P )"
CRYPTOAUTH_PATH=$SCRIPTPATH/../lib/cryptoauth
SRC_PATH=$SCRIPTPATH/../src
MCU64=avr128db64
MCU48=avr128db48

<<<<<<< HEAD
# Build cryptoauthlib for AVR128DB64
pushd $CRYPTOAUTH_PATH
    mkdir build64
    pushd build64
=======
# Build cryptoauthlib
pushd "$CRYPTOAUTH_PATH" > /dev/null
    mkdir build
    pushd build
>>>>>>> 8651195f
        cmake -Wno-dev ..
        make
    popd 
popd > /dev/null

<<<<<<< HEAD
# Build cryptoauthlib for AVR128DB48
pushd $CRYPTOAUTH_PATH
    mkdir build48
    pushd build48
        cmake -Wno-dev ..
        make
    popd 
popd 


# Copy static library in designated folder for AVR128DB64
mkdir $SRC_PATH/$MCU64
cp $CRYPTOAUTH_PATH/build64/cryptoauthlib/lib/libcryptoauth.a $SRC_PATH/$MCU64/

# Copy static library in designated folder for AVR128DB48
mkdir $SRC_PATH/$MCU48
cp $CRYPTOAUTH_PATH/build48/cryptoauthlib/lib/libcryptoauth.a $SRC_PATH/$MCU48/
=======
# Copy static library in designated folder
mkdir "$SRC_PATH/$MCU"
cp "$CRYPTOAUTH_PATH/build/cryptoauthlib/lib/libcryptoauth.a" "$SRC_PATH/$MCU/"
>>>>>>> 8651195f

# Copy sources
cp -r "$CRYPTOAUTH_PATH/cryptoauthlib/lib/" "$SRC_PATH/cryptoauthlib/"
cp -r "$CRYPTOAUTH_PATH/atca_config.h" "$SRC_PATH/cryptoauthlib/"

# Remove everything we don't need, so we are only left with .h files
pushd "$SRC_PATH/cryptoauthlib"
    find . ! -name "*.h" -type f -exec rm -f {} +

    rm -rf mbedtls pkcs11 openssl wolfssl jwt

    pushd hal
        find . ! -name "atca_hal.*" -type f -exec rm -f {} +
    popd
popd

# Copy over certificate definitions
cp -r "$CRYPTOAUTH_PATH/cert_def"* "$SRC_PATH/cryptoauthlib/"

# Move everything to src since arduino's include path is set to that and it's 
# messy changing it without the user having to do things with their Arduino 
# configuration
mv "$SRC_PATH/cryptoauthlib/"* "$SRC_PATH"

rm -r "$SRC_PATH/cryptoauthlib"<|MERGE_RESOLUTION|>--- conflicted
+++ resolved
@@ -6,23 +6,15 @@
 MCU64=avr128db64
 MCU48=avr128db48
 
-<<<<<<< HEAD
 # Build cryptoauthlib for AVR128DB64
 pushd $CRYPTOAUTH_PATH
     mkdir build64
     pushd build64
-=======
-# Build cryptoauthlib
-pushd "$CRYPTOAUTH_PATH" > /dev/null
-    mkdir build
-    pushd build
->>>>>>> 8651195f
         cmake -Wno-dev ..
         make
     popd 
-popd > /dev/null
+popd
 
-<<<<<<< HEAD
 # Build cryptoauthlib for AVR128DB48
 pushd $CRYPTOAUTH_PATH
     mkdir build48
@@ -40,11 +32,6 @@
 # Copy static library in designated folder for AVR128DB48
 mkdir $SRC_PATH/$MCU48
 cp $CRYPTOAUTH_PATH/build48/cryptoauthlib/lib/libcryptoauth.a $SRC_PATH/$MCU48/
-=======
-# Copy static library in designated folder
-mkdir "$SRC_PATH/$MCU"
-cp "$CRYPTOAUTH_PATH/build/cryptoauthlib/lib/libcryptoauth.a" "$SRC_PATH/$MCU/"
->>>>>>> 8651195f
 
 # Copy sources
 cp -r "$CRYPTOAUTH_PATH/cryptoauthlib/lib/" "$SRC_PATH/cryptoauthlib/"
