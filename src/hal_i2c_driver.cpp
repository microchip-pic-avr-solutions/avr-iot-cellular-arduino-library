/**
 * @brief Compilation unit for implementation of HAL i2c interface declared.
 * We have defined in the atca_config.h that we use i2c as the interface
 * for communicating with the ECC. The file atca_hal.h declares these functions
 * for i2c communication, but we have to provide the implementation for them.
 * Thus we have to have these functions here.
 */
#include "cryptoauthlib.h"

#include <Arduino.h>
#include <Wire.h>

<<<<<<< HEAD
#ifdef __AVR_AVR128DB48__ // MINI

#define WIRE Wire
#define WIRE_MUX 2

#else
#ifdef __AVR_AVR128DB64__ // Non-Mini

#define WIRE Wire1
#define WIRE_MUX 2

#else
#error "INCOMPATIBLE_DEVICE_SELECTED"
#endif
#endif

ATCA_STATUS hal_i2c_init(ATCAIface iface, ATCAIfaceCfg *cfg)
{
=======
ATCA_STATUS hal_i2c_init(ATCAIface iface, ATCAIfaceCfg *cfg) {
>>>>>>> 8651195f

    WIRE.swap(WIRE_MUX);
    WIRE.setClock(cfg->atcai2c.baud);
    WIRE.begin();

    return ATCA_SUCCESS;
}

ATCA_STATUS hal_i2c_post_init(ATCAIface iface) { return ATCA_SUCCESS; }

ATCA_STATUS hal_i2c_send(ATCAIface iface,
                         uint8_t word_address,
                         uint8_t *txdata,
                         int txlength) {

    WIRE.beginTransmission(word_address);

    // Custom implementation of writing n bytes since the one provided from the
    // Wire library doesn't take failing to send a single byte into
    // consideration
    size_t index = 0;
#pragma GCC diagnostic push
#pragma GCC diagnostic ignored "-Wsign-compare"
<<<<<<< HEAD
    while (index < txlength)
    {
        if (WIRE.write(txdata[index]))
        {
=======
    while (index < txlength) {
        if (Wire1.write(txdata[index])) {
>>>>>>> 8651195f
            index++;
        }
    }
#pragma GCC diagnostic pop

    WIRE.endTransmission();

    // The Wire interface blocks and checks the TWIx.MSTATUS flag for WIF, which
    // give us the indication that the transmit was completed, so we return
    // success here
    return ATCA_SUCCESS;
}

ATCA_STATUS hal_i2c_receive(ATCAIface iface,
                            uint8_t word_address,
                            uint8_t *rxdata,
                            uint16_t *rxlength) {

    // TODO: Somehow, the TWI driver gets into an infinite loop if we don't
    // delay some here. This might be due to two operations happening quickly
    // after each other. Two reads for example.
    // This is really bad though :/
    atca_delay_ms(100);

    // Serial5.printf("-- Start --\r\nAddress: %x\r\n", word_address);

    *rxlength = WIRE.requestFrom(word_address, (size_t)(*rxlength));

    int value;
    size_t i = 0;

<<<<<<< HEAD
    while (i < *rxlength)
    {
        value = WIRE.read();
=======
    while (i < *rxlength) {
        value = Wire1.read();
>>>>>>> 8651195f

        if (value != -1) {
            rxdata[i] = (uint8_t)value;
            i++;
        }
    }

    // Serial5.printf("-- End --\r\n");

    return ATCA_SUCCESS;
}

ATCA_STATUS
hal_i2c_control(ATCAIface iface, uint8_t option, void *param, size_t paramlen) {
    return ATCA_UNIMPLEMENTED;
}

<<<<<<< HEAD
ATCA_STATUS hal_i2c_release(void *hal_data)
{
    WIRE.end();
=======
ATCA_STATUS hal_i2c_release(void *hal_data) {
    Wire1.end();
>>>>>>> 8651195f
    return ATCA_SUCCESS;
}<|MERGE_RESOLUTION|>--- conflicted
+++ resolved
@@ -10,16 +10,15 @@
 #include <Arduino.h>
 #include <Wire.h>
 
-<<<<<<< HEAD
 #ifdef __AVR_AVR128DB48__ // MINI
 
-#define WIRE Wire
+#define WIRE     Wire
 #define WIRE_MUX 2
 
 #else
 #ifdef __AVR_AVR128DB64__ // Non-Mini
 
-#define WIRE Wire1
+#define WIRE     Wire1
 #define WIRE_MUX 2
 
 #else
@@ -27,12 +26,7 @@
 #endif
 #endif
 
-ATCA_STATUS hal_i2c_init(ATCAIface iface, ATCAIfaceCfg *cfg)
-{
-=======
 ATCA_STATUS hal_i2c_init(ATCAIface iface, ATCAIfaceCfg *cfg) {
->>>>>>> 8651195f
-
     WIRE.swap(WIRE_MUX);
     WIRE.setClock(cfg->atcai2c.baud);
     WIRE.begin();
@@ -55,15 +49,8 @@
     size_t index = 0;
 #pragma GCC diagnostic push
 #pragma GCC diagnostic ignored "-Wsign-compare"
-<<<<<<< HEAD
-    while (index < txlength)
-    {
-        if (WIRE.write(txdata[index]))
-        {
-=======
     while (index < txlength) {
-        if (Wire1.write(txdata[index])) {
->>>>>>> 8651195f
+        if (WIRE.write(txdata[index])) {
             index++;
         }
     }
@@ -88,29 +75,19 @@
     // This is really bad though :/
     atca_delay_ms(100);
 
-    // Serial5.printf("-- Start --\r\nAddress: %x\r\n", word_address);
-
     *rxlength = WIRE.requestFrom(word_address, (size_t)(*rxlength));
 
     int value;
     size_t i = 0;
 
-<<<<<<< HEAD
-    while (i < *rxlength)
-    {
+    while (i < *rxlength) {
         value = WIRE.read();
-=======
-    while (i < *rxlength) {
-        value = Wire1.read();
->>>>>>> 8651195f
 
         if (value != -1) {
             rxdata[i] = (uint8_t)value;
             i++;
         }
     }
-
-    // Serial5.printf("-- End --\r\n");
 
     return ATCA_SUCCESS;
 }
@@ -120,13 +97,7 @@
     return ATCA_UNIMPLEMENTED;
 }
 
-<<<<<<< HEAD
-ATCA_STATUS hal_i2c_release(void *hal_data)
-{
+ATCA_STATUS hal_i2c_release(void *hal_data) {
     WIRE.end();
-=======
-ATCA_STATUS hal_i2c_release(void *hal_data) {
-    Wire1.end();
->>>>>>> 8651195f
     return ATCA_SUCCESS;
 }