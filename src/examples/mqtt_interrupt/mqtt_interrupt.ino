--- conflicted
+++ resolved
@@ -1,214 +1,201 @@
-/**
- * This example is a more advanced MQTT example with callbacks/interrupts and a
- * state machine. It will just listen to a topic and send the messages on that
- * topic back on another topic.
- */
-
-#include "log/log.h"
-#include <Arduino.h>
-#include <lte.h>
-#include <mqtt_client.h>
-#include <sequans_controller.h>
-
-#define MQTT_USE_AWS   false
-#define MQTT_SUB_TOPIC "mchp_topic_sub"
-#define MQTT_PUB_TOPIC "mchp_topic_pub"
-
-// If you are not using AWS, apply these settings
-#if (!MQTT_USE_AWS)
-
-#define MQTT_THING_NAME "myMchpThing"
-#define MQTT_BROKER     "test.mosquitto.org"
-#define MQTT_PORT       1883
-#define MQTT_USE_TLS    false
-#define MQTT_USE_ECC    false
-
-#endif
-
-#define CELL_LED       PIN_PG2
-#define CONNECTION_LED PIN_PG3
-
-#define NETWORK_CONN_FLAG    1 << 0
-#define NETWORK_DISCONN_FLAG 1 << 1
-#define BROKER_CONN_FLAG     1 << 2
-#define BROKER_DISCONN_FLAG  1 << 3
-#define RECEIVE_MSG_FLAG     1 << 4
-
-typedef enum { NOT_CONNECTED, CONNECTED_TO_NETWORK, CONNECTED_TO_BROKER } State;
-
-State state = NOT_CONNECTED;
-uint8_t callback_flags = 0;
-
-// -------------------------- CALLBACKS & SETUP ---------------------------- //
-
-void connectedToNetwork(void) { callback_flags |= NETWORK_CONN_FLAG; }
-void disconnectedFromNetwork(void) { callback_flags |= NETWORK_DISCONN_FLAG; }
-
-void connectedToBroker(void) { callback_flags |= BROKER_CONN_FLAG; }
-void disconnectedFromBroker(void) { callback_flags |= BROKER_DISCONN_FLAG; }
-
-void receive(void) { callback_flags |= RECEIVE_MSG_FLAG; }
-
-<<<<<<< HEAD
-void setup()
-{
-    LOG.begin(115200);
-    LOG.setLogLevel(LogLevels::INFO);
-    LOG.Info("Starting initialization of MQTT Interrupt");
-=======
-void setup() {
-    Log.begin(115200);
-    Log.info("Starting initialization of MQTT Interrupt\r\n");
->>>>>>> 8651195f
-
-    pinMode(CELL_LED, OUTPUT);
-    pinMode(CONNECTION_LED, OUTPUT);
-
-    // These pins is active low
-    digitalWrite(CELL_LED, HIGH);
-    digitalWrite(CONNECTION_LED, HIGH);
-
-    // Register callbacks for network connection
-    Lte.onConnectionStatusChange(connectedToNetwork, disconnectedFromNetwork);
-    Lte.begin();
-}
-
-// ----------------------------- STATE MACHINE ------------------------------ //
-
-void loop() {
-
-    if (callback_flags & NETWORK_CONN_FLAG) {
-        switch (state) {
-        case NOT_CONNECTED:
-            state = CONNECTED_TO_NETWORK;
-            digitalWrite(CELL_LED, LOW);
-
-            MqttClient.onConnectionStatusChange(connectedToBroker,
-                                                disconnectedFromBroker);
-            MqttClient.onReceive(receive);
-
-// Attempt connection to MQTT broker
-// Attempt to connect to broker
-#if (MQTT_USE_AWS)
-            if (MqttClient.beginAWS())
-#else
-            if (MqttClient.begin(MQTT_THING_NAME,
-                                 MQTT_BROKER,
-                                 MQTT_PORT,
-                                 MQTT_USE_TLS,
-                                 MQTT_USE_ECC))
-#endif
-            {
-<<<<<<< HEAD
-                LOG.Info("Connecting to broker...");
-                while (!MqttClient.isConnected())
-                {
-                    LOG.Info("Connecting...");
-                    delay(500);
-                }
-                MqttClient.subscribe(MQTT_SUB_TOPIC);
-            }
-            else
-            {
-                LOG.Error("Failed to connect to broker");
-=======
-                Log.info("Connecting to broker...\r\n");
-                while (!MqttClient.isConnected()) {
-                    Log.info("Connecting...\r\n");
-                    delay(500);
-                }
-                MqttClient.subscribe(MQTT_SUB_TOPIC);
-            } else {
-                Log.error("Failed to connect to broker\r\n");
->>>>>>> 8651195f
-            }
-
-            break;
-        }
-
-        callback_flags &= ~NETWORK_CONN_FLAG;
-    } else if (callback_flags & NETWORK_DISCONN_FLAG) {
-        switch (state) {
-        default:
-            MqttClient.end();
-            state = NOT_CONNECTED;
-            digitalWrite(CONNECTION_LED, HIGH);
-            digitalWrite(CELL_LED, HIGH);
-            break;
-        }
-
-        callback_flags &= ~NETWORK_DISCONN_FLAG;
-    } else if (callback_flags & BROKER_CONN_FLAG) {
-        switch (state) {
-
-        case CONNECTED_TO_NETWORK:
-            state = CONNECTED_TO_BROKER;
-            digitalWrite(CONNECTION_LED, LOW);
-            break;
-        }
-
-        callback_flags &= ~BROKER_CONN_FLAG;
-    } else if (callback_flags & BROKER_DISCONN_FLAG) {
-
-        switch (state) {
-
-        case CONNECTED_TO_BROKER:
-            state = CONNECTED_TO_NETWORK;
-            digitalWrite(CONNECTION_LED, HIGH);
-            break;
-        }
-
-        callback_flags &= ~BROKER_DISCONN_FLAG;
-    } else if (callback_flags & RECEIVE_MSG_FLAG) {
-
-        switch (state) {
-        case CONNECTED_TO_BROKER:
-
-            MqttReceiveNotification notification =
-                MqttClient.readReceiveNotification();
-
-            // Failed to read notification or some error happened
-            if (notification.message_length == 0) {
-                return;
-            }
-
-            // Extra space for termination
-            char buffer[notification.message_length + 16] = "";
-
-            if (MqttClient.readMessage(notification.receive_topic.c_str(),
-                                       buffer,
-<<<<<<< HEAD
-                                       sizeof(buffer)))
-            {
-                LOG.Infof("I got the messsage: %s\r\n",
-                          (char *)buffer);
-
-                // We publish the message back
-                MqttClient.publish(MQTT_PUB_TOPIC, buffer);
-            }
-            else
-            {
-                LOG.Error("Failed to read message\r\n");
-=======
-                                       sizeof(buffer))) {
-                Log.infof("I got the messsage: %s\r\n", (char *)buffer);
-
-                // We publish the message back
-                MqttClient.publish(MQTT_PUB_TOPIC, buffer);
-            } else {
-                Log.error("Failed to read message\r\n");
->>>>>>> 8651195f
-            }
-
-            break;
-        }
-
-        callback_flags &= ~RECEIVE_MSG_FLAG;
-    }
-
-#if ((MQTT_USE_ECC == TRUE) || (MQTT_USE_AWS))
-    // If we are using the ECC (secure element), we need to poll for situations
-    // where the Sequans modem wants something signed.
-    MqttClient.pollSign();
-#endif
-}
+/**
+ * This example is a more advanced MQTT example with callbacks/interrupts and a
+ * state machine. It will just listen to a topic and send the messages on that
+ * topic back on another topic.
+ */
+
+#include <Arduino.h>
+#include <log.h>
+#include <lte.h>
+#include <mqtt_client.h>
+#include <sequans_controller.h>
+
+#define MQTT_USE_AWS   false
+#define MQTT_SUB_TOPIC "mchp_topic_sub"
+#define MQTT_PUB_TOPIC "mchp_topic_pub"
+
+// If you are not using AWS, apply these settings
+#if (!MQTT_USE_AWS)
+
+#define MQTT_THING_NAME "myMchpThing"
+#define MQTT_BROKER     "test.mosquitto.org"
+#define MQTT_PORT       1883
+#define MQTT_USE_TLS    false
+#define MQTT_USE_ECC    false
+
+#endif
+
+#ifdef __AVR_AVR128DB48__ // MINI
+
+#define CELL_LED       PIN_PA0
+#define CONNECTION_LED PIN_PA1
+
+#else
+#ifdef __AVR_AVR128DB64__ // NON-MINI
+
+#define CELL_LED       PIN_PG2
+#define CONNECTION_LED PIN_PG3
+
+#else
+#error "INCOMPATIBLE_DEVICE_SELECTED"
+#endif
+#endif
+
+#define NETWORK_CONN_FLAG    1 << 0
+#define NETWORK_DISCONN_FLAG 1 << 1
+#define BROKER_CONN_FLAG     1 << 2
+#define BROKER_DISCONN_FLAG  1 << 3
+#define RECEIVE_MSG_FLAG     1 << 4
+
+typedef enum { NOT_CONNECTED, CONNECTED_TO_NETWORK, CONNECTED_TO_BROKER } State;
+
+State state = NOT_CONNECTED;
+uint8_t callback_flags = 0;
+
+// -------------------------- CALLBACKS & SETUP ---------------------------- //
+
+void connectedToNetwork(void) { callback_flags |= NETWORK_CONN_FLAG; }
+void disconnectedFromNetwork(void) { callback_flags |= NETWORK_DISCONN_FLAG; }
+
+void connectedToBroker(void) { callback_flags |= BROKER_CONN_FLAG; }
+void disconnectedFromBroker(void) { callback_flags |= BROKER_DISCONN_FLAG; }
+
+void receive(void) { callback_flags |= RECEIVE_MSG_FLAG; }
+
+void setup() {
+    Log.begin(115200);
+    Log.info("Starting initialization of MQTT Interrupt\r\n");
+
+    pinMode(CELL_LED, OUTPUT);
+    pinMode(CONNECTION_LED, OUTPUT);
+
+    // These pins is active low
+    digitalWrite(CELL_LED, HIGH);
+    digitalWrite(CONNECTION_LED, HIGH);
+
+    // Register callbacks for network connection
+    Lte.onConnectionStatusChange(connectedToNetwork, disconnectedFromNetwork);
+    Lte.begin();
+}
+
+// ----------------------------- STATE MACHINE ------------------------------ //
+
+void loop() {
+
+    if (callback_flags & NETWORK_CONN_FLAG) {
+        switch (state) {
+        case NOT_CONNECTED:
+            state = CONNECTED_TO_NETWORK;
+            digitalWrite(CELL_LED, LOW);
+
+            MqttClient.onConnectionStatusChange(connectedToBroker,
+                                                disconnectedFromBroker);
+            MqttClient.onReceive(receive);
+
+// Attempt connection to MQTT broker
+// Attempt to connect to broker
+#if (MQTT_USE_AWS)
+            if (MqttClient.beginAWS())
+#else
+            if (MqttClient.begin(MQTT_THING_NAME,
+                                 MQTT_BROKER,
+                                 MQTT_PORT,
+                                 MQTT_USE_TLS,
+                                 MQTT_USE_ECC))
+#endif
+            {
+
+                Log.info("Connecting to broker...\r\n");
+                while (!MqttClient.isConnected()) {
+                    Log.info("Connecting...\r\n");
+                    delay(500);
+                }
+                MqttClient.subscribe(MQTT_SUB_TOPIC);
+            } else {
+                Log.error("Failed to connect to broker\r\n");
+            }
+
+            break;
+        default:
+            break;
+        }
+
+        callback_flags &= ~NETWORK_CONN_FLAG;
+    } else if (callback_flags & NETWORK_DISCONN_FLAG) {
+        switch (state) {
+        default:
+            MqttClient.end();
+            state = NOT_CONNECTED;
+            digitalWrite(CONNECTION_LED, HIGH);
+            digitalWrite(CELL_LED, HIGH);
+            break;
+        }
+
+        callback_flags &= ~NETWORK_DISCONN_FLAG;
+    } else if (callback_flags & BROKER_CONN_FLAG) {
+        switch (state) {
+
+        case CONNECTED_TO_NETWORK:
+            state = CONNECTED_TO_BROKER;
+            digitalWrite(CONNECTION_LED, LOW);
+            break;
+        default:
+            break;
+        }
+
+        callback_flags &= ~BROKER_CONN_FLAG;
+    } else if (callback_flags & BROKER_DISCONN_FLAG) {
+
+        switch (state) {
+
+        case CONNECTED_TO_BROKER:
+            state = CONNECTED_TO_NETWORK;
+            digitalWrite(CONNECTION_LED, HIGH);
+            break;
+        default:
+            break;
+        }
+
+        callback_flags &= ~BROKER_DISCONN_FLAG;
+    } else if (callback_flags & RECEIVE_MSG_FLAG) {
+
+        switch (state) {
+        case CONNECTED_TO_BROKER: {
+
+            MqttReceiveNotification notification =
+                MqttClient.readReceiveNotification();
+
+            // Failed to read notification or some error happened
+            if (notification.message_length == 0) {
+                return;
+            }
+
+            // Extra space for termination
+            char buffer[notification.message_length + 16] = "";
+
+            if (MqttClient.readMessage(notification.receive_topic.c_str(),
+                                       (uint8_t *)buffer,
+                                       sizeof(buffer))) {
+                Log.infof("I got the messsage: %s\r\n", (char *)buffer);
+
+                // We publish the message back
+                MqttClient.publish(MQTT_PUB_TOPIC, buffer);
+            } else {
+                Log.error("Failed to read message\r\n");
+            }
+
+        } break;
+
+        default:
+            break;
+        }
+
+        callback_flags &= ~RECEIVE_MSG_FLAG;
+    }
+
+#if ((MQTT_USE_ECC == TRUE) || (MQTT_USE_AWS))
+    // If we are using the ECC (secure element), we need to poll for situations
+    // where the Sequans modem wants something signed.
+    MqttClient.signIncomingRequests();
+#endif
+}