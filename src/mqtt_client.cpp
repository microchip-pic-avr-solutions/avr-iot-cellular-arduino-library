--- conflicted
+++ resolved
@@ -114,7 +114,7 @@
  * @brief Called on MQTT broker connection URC. Will check the URC to see if the
  * connection was successful.
  */
-static void internalConnectedCallback(char *urc) {
+static void internalConnectedCallback(void) {
     // +1 for null termination
     char rc_buffer[MQTT_CONNECTION_RC_LENGTH + 1];
 
@@ -131,7 +131,7 @@
     }
 }
 
-static void internalDisconnectCallback(char *urc) {
+static void internalDisconnectCallback(void) {
     connected_to_broker = true;
 
     if (disconnected_callback != NULL) {
@@ -139,19 +139,7 @@
     }
 }
 
-<<<<<<< HEAD
-static void internalHandleSigningRequest(char *urc)
-{
-    bool ret = SequansController.genSigningRequestCmd(urc, signingRequestBuffer);
-    if (ret != true)
-    {
-        LOG.Error("Unable to handle signature request");
-        return;
-=======
-static void internalHandleSigningRequest(char *urc) {
-
-    signing_request_flag = true;
-}
+static void internalHandleSigningRequest(void) { signing_request_flag = true; }
 
 /**
  * @brief Takes in URC signing @p data, signs it and constructs a command
@@ -198,7 +186,6 @@
     for (uint8_t i = 0; i < sizeof(message_to_sign); i++) {
         sscanf(position, "%2hhx", &message_to_sign[i]);
         position += 2;
->>>>>>> 8651195f
     }
 
     // Sign digest with ECC's primary private key
@@ -229,17 +216,6 @@
     return true;
 }
 
-<<<<<<< HEAD
-// Returns true if a signing was done
-bool MqttClientClass::pollSign(void)
-{
-    bool ret = false;
-    if (signingRequestFlag)
-    {
-        LOG.Debug("Signing");
-        ret = SequansController.writeCommand(signingRequestBuffer);
-        signingRequestFlag = false;
-=======
 bool MqttClientClass::signIncomingRequests(void) {
     if (signing_request_flag) {
         SequansController.readNotification(signing_urc, URC_DATA_BUFFER_SIZE);
@@ -256,7 +232,6 @@
         signing_request_flag = false;
 
         return SequansController.writeCommand(signing_request_buffer);
->>>>>>> 8651195f
     }
 
     return false;
@@ -266,14 +241,8 @@
     // Get the endoint and thing name
     // -- Initialize the ECC
     uint8_t err = ECC608.initializeHW();
-<<<<<<< HEAD
-    if (err != ATCA_SUCCESS)
-    {
-        LOG.Error("Could not initialize ECC HW");
-=======
     if (err != ATCA_SUCCESS) {
         Log.error("Could not initialize ECC HW");
->>>>>>> 8651195f
         return false;
     }
 
@@ -285,28 +254,14 @@
 
     // -- Get the thingname
     err = ECC608.getThingName(thingName, &thingNameLen);
-<<<<<<< HEAD
-    if (err != ECC608.ERR_OK)
-    {
-        LOG.Error("Could not retrieve thingname from the ECC");
-=======
     if (err != ECC608.ERR_OK) {
         Log.error("Could not retrieve thingname from the ECC");
->>>>>>> 8651195f
         return false;
     }
 
     // -- Get the endpoint
     err = ECC608.getEndpoint(endpoint, &endpointLen);
-<<<<<<< HEAD
-    if (err != ECC608.ERR_OK)
-    {
-        LOG.Error("Could not retrieve endpoint from the ECC");
-        return false;
-    }
-
-    LOG.Debugf("Connecting to AWS with endpoint = %s and thingname = %s\n", endpoint, thingName);
-=======
+
     if (err != ECC608.ERR_OK) {
         Log.error("Could not retrieve endpoint from the ECC");
         return false;
@@ -315,7 +270,6 @@
     Log.debugf("Connecting to AWS with endpoint = %s and thingname = %s\n",
                endpoint,
                thingName);
->>>>>>> 8651195f
 
     using_ecc = true;
 
@@ -353,14 +307,8 @@
         char command[MQTT_CONFIGURE_LENGTH] = "";
         sprintf(command, MQTT_CONFIGURE, client_id);
 
-<<<<<<< HEAD
-        if (!SequansController.writeCommand(command))
-        {
-            LOG.Error("Failed to configure MQTT");
-=======
         if (!SequansController.writeCommand(command)) {
             Log.error("Failed to configure MQTT");
->>>>>>> 8651195f
             return false;
         }
     }
@@ -376,16 +324,9 @@
     size_t keep_alive_length = floor(log10(keep_alive)) + 1;
     char command[MQTT_CONNECT_LENGTH_PRE_KEEP_ALIVE + keep_alive_length] = "";
 
-<<<<<<< HEAD
-    sprintf(command, MQTT_CONNECT, host, port);
-    if (!SequansController.retryCommand(command))
-    {
-        LOG.Error("Failed to request connection to MQTT broker\r\n");
-=======
     sprintf(command, MQTT_CONNECT, host, port, keep_alive);
     if (!SequansController.retryCommand(command)) {
         Log.error("Failed to request connection to MQTT broker\r\n");
->>>>>>> 8651195f
         return false;
     }
 
@@ -406,19 +347,12 @@
         SequansController.writeCommand("AT");
 
         char connection_response[MQTT_DEFAULT_RESPONSE_LENGTH * 4];
-<<<<<<< HEAD
-        uint8_t res = SequansController.readResponse(connection_response,
-                                                     sizeof(connection_response));
-        if (res != OK)
-        {
-            LOG.Errorf("Non-OK Response when writing AT. Err = %d\n", res);
-=======
+
         ResponseResult result = SequansController.readResponse(
             connection_response, sizeof(connection_response));
 
         if (result != ResponseResult::OK) {
             Log.errorf("Non-OK Response when writing AT. Err = %d\n", result);
->>>>>>> 8651195f
             return false;
         }
 
@@ -490,17 +424,9 @@
     // Wait for a signing request if using the ECC
     if (using_ecc) {
         uint32_t start = millis();
-<<<<<<< HEAD
-        while (pollSign() == false)
-        {
-            if (millis() - start > 5000)
-            {
-                LOG.Error("Timed out waiting for pub signing");
-=======
         while (signIncomingRequests() == false) {
             if (millis() - start > 5000) {
                 Log.error("Timed out waiting for pub signing\r\n");
->>>>>>> 8651195f
                 return false;
             }
         }
@@ -513,14 +439,8 @@
     ResponseResult result = SequansController.readResponse(
         publish_response, sizeof(publish_response));
 
-<<<<<<< HEAD
-    if (result != OK)
-    {
-        LOG.Errorf("Failed to get publish result, result was %d\n", result);
-=======
     if (result != ResponseResult::OK) {
         Log.errorf("Failed to get publish result, result was %d \r\n", result);
->>>>>>> 8651195f
         return false;
     }
 
@@ -530,17 +450,6 @@
     bool got_rc = SequansController.extractValueFromCommandResponse(
         publish_response, 2, rc_buffer, sizeof(rc_buffer));
 
-<<<<<<< HEAD
-    if (!got_rc)
-    {
-        LOG.Errorf("Failed to get status code: %s \r\n", rc_buffer);
-        return false;
-    }
-
-    if (atoi(rc_buffer) != 0)
-    {
-        LOG.Errorf("Status code (rc) != 0: %d\r\n", atoi(rc_buffer));
-=======
     if (!got_rc) {
         Log.errorf("Failed to get status code: %s \r\n", rc_buffer);
         return false;
@@ -548,7 +457,6 @@
 
     if (atoi(rc_buffer) != 0) {
         Log.errorf("Status code (rc) != 0: %d\r\n", atoi(rc_buffer));
->>>>>>> 8651195f
         return false;
     }
 
@@ -604,7 +512,7 @@
     return true;
 }
 
-void MqttClientClass::onReceive(void (*callback)(char *)) {
+void MqttClientClass::onReceive(void (*callback)(void)) {
     if (callback != NULL) {
         SequansController.registerCallback(MQTT_ON_MESSAGE_URC, callback);
     }
