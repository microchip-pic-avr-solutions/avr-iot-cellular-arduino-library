--- conflicted
+++ resolved
@@ -1,8 +1,5 @@
 #include "lte.h"
-<<<<<<< HEAD
-=======
-
->>>>>>> 9b418040
+
 #include "led_ctrl.h"
 #include "log.h"
 #include "mqtt_client.h"
