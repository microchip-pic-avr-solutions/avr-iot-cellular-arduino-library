#include "sequans_controller.h"

#include "log.h"
#include <avr/interrupt.h>
#include <avr/io.h>
#include <stddef.h>
#include <string.h>
#include <util/delay.h>

#include <cryptoauthlib.h>

#include <Arduino.h>
#include <pins_arduino.h>

<<<<<<< HEAD
#ifdef __AVR_AVR128DB48__ // MINI

#define TX_PIN PIN_PC0

#define CTS_PIN PIN_PC4
#define CTS_PIN_bm PIN4_bm
#define CTS_INT_bm PORT_INT4_bm

#define RING_PIN PIN_PC6
#define RING_INT_bm PORT_INT6_bm

#define RTS_PORT PORTC
#define RTS_PIN PIN_PC7
#define RTS_PIN_bm PIN7_bm

#define RESET_PIN PIN_PC5

#define HWSERIALAT USART1

#else
#ifdef __AVR_AVR128DB64__ // Non-Mini

#define TX_PIN PIN_PC0
#define CTS_PIN PIN_PC6
#define RING_PIN PIN_PC4
#define CTS_PIN_bm PIN6_bm
#define CTS_INT_bm PORT_INT6_bm
=======
#define TX_PIN      PIN_PC0
#define CTS_PIN     PIN_PC6
#define RING_PIN    PIN_PC4
#define CTS_PIN_bm  PIN6_bm
#define CTS_INT_bm  PORT_INT6_bm
>>>>>>> 8651195f
#define RING_INT_bm PORT_INT4_bm
#define RTS_PORT    PORTC
#define RTS_PIN     PIN_PC7
#define RTS_PIN_bm  PIN7_bm
#define RESET_PIN   PIN_PE1

<<<<<<< HEAD
#define HWSERIALAT USART1

#else
#error "INCOMPATIBLE_DEVICE_SELECTED"
#endif
#endif

=======
#define HWSERIALAT               USART1
>>>>>>> 8651195f
#define SEQUANS_MODULE_BAUD_RATE 115200

// Sizes for the circular buffers
#define RX_BUFFER_SIZE        128
#define TX_BUFFER_SIZE        128
#define RX_BUFFER_ALMOST_FULL RX_BUFFER_SIZE - 2

#define MAX_URC_CALLBACKS          8
#define URC_IDENTIFIER_BUFFER_SIZE 28

// Specifies the valid bits for the index in the buffers
#define RX_BUFFER_MASK (RX_BUFFER_SIZE - 1)
#define TX_BUFFER_MASK (TX_BUFFER_SIZE - 1)

// CTS, control line for the MCU sending the LTE module data
#define sequansModuleIsReadyForData() (!(VPORTC.IN & CTS_PIN_bm))

#define LINE_FEED          '\n'
#define CARRIAGE_RETURN    '\r'
#define SPACE_CHARACTER    ' '
#define RESPONSE_DELIMITER ','

static const char OK_TERMINATION[] = "\r\nOK\r\n";
static const char ERROR_TERMINATION[] = "ERROR\r\n";

static uint8_t rx_buffer[RX_BUFFER_SIZE];
static volatile uint8_t rx_head_index = 0;
static volatile uint8_t rx_tail_index = 0;
static volatile uint8_t rx_num_elements = 0;

static uint8_t tx_buffer[TX_BUFFER_SIZE];
static volatile uint8_t tx_head_index = 0;
static volatile uint8_t tx_tail_index = 0;
static volatile uint8_t tx_num_elements = 0;

// We keep two buffers for identifier and data so that data won't be overwritten
// whilst we are looking for a new URC. In that way the data buffer will only be
// overwritten if we find an URC we are looking for.
static uint8_t urc_identifier_buffer[URC_IDENTIFIER_BUFFER_SIZE];
static uint8_t urc_data_buffer[URC_DATA_BUFFER_SIZE];
static volatile uint8_t urc_identifier_buffer_length = 0;
static volatile uint8_t urc_data_buffer_length = 0;

static bool urc_read = true;

typedef enum {
    URC_PARSING_IDENTIFIER,
    URC_PARSING_DATA,
    URC_NOT_PARSING
} UrcParseState;

static UrcParseState urc_parse_state = URC_NOT_PARSING;

static char urc_lookup_table[MAX_URC_CALLBACKS][URC_IDENTIFIER_BUFFER_SIZE];
static uint8_t urc_lookup_table_length[MAX_URC_CALLBACKS];
void (*urc_callbacks[MAX_URC_CALLBACKS])(char *urc);

// Used to keep a pointer to the URC we are processing and found to be matching,
// which will fire after we are finished processing the URC.
void (*urc_current_callback)(char *urc);

// Default values
static uint8_t number_of_retries = 5;
static double sleep_between_retries_ms = 20;

// Power save modes
static volatile uint8_t power_save_mode = 0;
static void (*ring_line_callback)(void);

// Singleton. Defined for use of rest of library

/** @brief Flow control update for the UART interface with the LTE modules
 *
 * Updates RTS line based on space available in receive buffer. If the buffer
 * is close to full the RTS line is de-asserted (set high) to signal to the
 * target that no more data should be sent
 */
static void flowControlUpdate(void) {
    // If we are in a power save mode, flow control is disabled until we get a
    // RING0 ack
    if (power_save_mode == 1) {
        return;
    }

    // We prefer to not use arduino's digitalWrite here to reduce code in the
    // ISR
    if (rx_num_elements < RX_BUFFER_ALMOST_FULL) {
        // Space for more data, assert RTS line (active low)
        RTS_PORT.OUTCLR |= RTS_PIN_bm;
    } else {
        // Buffer is filling up, tell the target to stop sending data
        // for now by de-asserting RTS
        RTS_PORT.OUTSET |= RTS_PIN_bm;
    }
}

// For CTS and RING interrupt
ISR(PORTC_PORT_vect) {

    if (VPORTC.INTFLAGS & CTS_INT_bm) {

        if (VPORTC.IN & CTS_PIN_bm) {
            // CTS is not asserted (active low) so disable USART Data Register
            // Empty Interrupt where the logic is to send more data
            HWSERIALAT.CTRLA &= ~USART_DREIE_bm;
        } else {
            // CTS is asserted check if there is data to transmit
            // before we enable interrupt
            HWSERIALAT.CTRLA |= USART_DREIE_bm;
        }
    } else if (VPORTC.INTFLAGS & RING_INT_bm) {
        if (VPORTC.IN & RING_PIN) {
            if (ring_line_callback != NULL) {
                ring_line_callback();
            }
        }
    }

    VPORTC.INTFLAGS = 0xff;
}

// RX complete
ISR(USART1_RXC_vect) {
    uint8_t data = USART1.RXDATAL;

    // We do an logical AND here as a means of allowing the index to wrap
    // around since we have a circular buffer
    rx_head_index = (rx_head_index + 1) & RX_BUFFER_MASK;
    rx_buffer[rx_head_index] = data;
    rx_num_elements++;

    // Here we keep track of the length of the URC when it starts and compare it
    // against the look up table of lengths of the strings we are looking for.
    // We compare against them first in order to save some cycles in the ISR and
    // if the lengths match, we compare the string for the URC and against the
    // buffer. If they match, call the callback
    switch (urc_parse_state) {

    case URC_NOT_PARSING:
        if (data == URC_IDENTIFIER_START_CHARACTER) {
            urc_identifier_buffer_length = 0;
            urc_parse_state = URC_PARSING_IDENTIFIER;
        }

        break;

    case URC_PARSING_IDENTIFIER:

        if (data == URC_IDENTIFIER_END_CHARACTER) {
            // We set this as the initial condition and if we find a match for
            // the URC we go on parsing the data
            urc_parse_state = URC_NOT_PARSING;

            for (uint8_t i = 0; i < MAX_URC_CALLBACKS; i++) {

                if (urc_lookup_table_length[i] ==
                    urc_identifier_buffer_length) {

                    if (memcmp(urc_identifier_buffer,
                               urc_lookup_table[i],
                               urc_lookup_table_length[i]) == 0) {
                        urc_current_callback = urc_callbacks[i];
                        urc_parse_state = URC_PARSING_DATA;

                        // Reset the index in order to prepare the URC buffer
                        // for data
                        urc_data_buffer_length = 0;
                        break;
                    }
                }
            }
        } else if (urc_identifier_buffer_length == URC_IDENTIFIER_BUFFER_SIZE) {
            urc_parse_state = URC_NOT_PARSING;
        } else {
            urc_identifier_buffer[urc_identifier_buffer_length++] = data;
        }

        break;

    case URC_PARSING_DATA:

        if (data == CARRIAGE_RETURN) {

            // Add termination since we're done
            urc_data_buffer[urc_data_buffer_length] = 0;

            urc_read = false;

            if (urc_current_callback != NULL) {
                // TODO: should probably not pass the buffer here. This is what
                // the read notification function is for. This kind of makes it
                // easier to forget to keep the interrupt time to a minimum.
                urc_current_callback((char *)urc_data_buffer);
            }

            urc_parse_state = URC_NOT_PARSING;
        } else if (urc_data_buffer_length == URC_DATA_BUFFER_SIZE) {
            // This is just a failsafe
            urc_parse_state = URC_NOT_PARSING;
        } else {
            urc_data_buffer[urc_data_buffer_length++] = data;
        }

        break;

    default:
        break;
    }

    flowControlUpdate();
}

/**
 * @brief Data register empty. Allows us to keep track of when the data has been
 * transmitted on the line and set up new data to be transmitted from the ring
 * buffer.
 */
ISR(USART1_DRE_vect) {
    if (tx_num_elements != 0) {
        // We do an logical AND here as a means of allowing the index to
        // wrap around since we have a circular buffer
        tx_tail_index = (tx_tail_index + 1) & TX_BUFFER_MASK;

        // Fill the transmit buffer since our ring buffer isn't empty
        // yet
        USART1.TXDATAL = tx_buffer[tx_tail_index];
        tx_num_elements--;
    } else {
        // Disable TX interrupt until we want to send more data
        USART1.CTRLA &= ~(1 << USART_DREIE_bp);
    }
}

void SequansControllerClass::begin(void) {

    // PIN SETUP
    pinConfigure(TX_PIN, PIN_DIR_OUTPUT | PIN_PULLUP_ON);

    // Request to send (RTS) and clear to send (CTS) are the control lines
    // on the UART line. From the configuration the MCU and the LTE modem is
    // in, we control the RTS line from the MCU to signalize if we can process
    // more data or not from the LTE modem. The CTS line is controlled from
    // the LTE modem and gives us the ability to know whether the LTE modem
    // can receive more data or if we have to wait.
    //
    // Both pins are active low.

    pinConfigure(RTS_PIN, PIN_DIR_OUTPUT);
    digitalWrite(RTS_PIN, HIGH);

    // Clear to send is input and we want interrupts on both edges to know
    // when the LTE modem has changed the state of the line.
    pinConfigure(CTS_PIN, PIN_DIR_INPUT | PIN_PULLUP_ON | PIN_INT_CHANGE);

    // Set reset low to reset the LTE modem
    pinConfigure(RESET_PIN, PIN_DIR_OUTPUT);
    digitalWrite(RESET_PIN, HIGH);
    delay(10);
    digitalWrite(RESET_PIN, LOW);

    // SERIAL INTERFACE SETUP

    // LTE modules has set baud rate of 115200 for its UART0 interface
    USART1.BAUD = (uint16_t)(
        ((float)F_CPU * 64 / (16 * (float)SEQUANS_MODULE_BAUD_RATE)) + 0.5);

    // Interrupt on receive completed
    USART1.CTRLA = USART_RXCIE_bm;

    USART1.CTRLB = USART_RXEN_bm | USART_TXEN_bm;

    // LTE module interface requires 8 data bits with one stop bit
    USART1.CTRLC = USART_CMODE_ASYNCHRONOUS_gc | USART_SBMODE_1BIT_gc |
                   USART_CHSIZE_8BIT_gc;

    flowControlUpdate();

// Turn off the Status LED
#ifdef __AVR_AVR128DB48__
    PORTA.OUTSET |= PIN0_bm;
#else
#ifdef __AVR_AVR128DB64__
    PORTG.OUTSET |= PIN2_bm;
#else
#error "INCOMPATIBLE_DEVICE_SELECTED"
#endif
#endif
}

void SequansControllerClass::end(void) {
    USART1.CTRLA = 0;
    USART1.CTRLB = 0;
    USART1.CTRLC = 0;

    pinConfigure(CTS_PIN, 0);
}

void SequansControllerClass::setRetryConfiguration(const uint8_t num_retries,
                                                   const double sleep_ms) {

    number_of_retries = num_retries;
    sleep_between_retries_ms = sleep_ms;
}

bool SequansControllerClass::isTxReady(void) {
    return (tx_num_elements != TX_BUFFER_SIZE);
}

bool SequansControllerClass::isRxReady(void) { return (rx_num_elements != 0); }

bool SequansControllerClass::writeByte(const uint8_t data) {

    uint8_t retry_count = 0;
    while (!isTxReady()) {
        retry_count++;

        if (retry_count == number_of_retries) {
            return false;
        }

        _delay_ms(sleep_between_retries_ms);
    }

    tx_head_index = (tx_head_index + 1) & TX_BUFFER_MASK;
    tx_buffer[tx_head_index] = data;

    cli();
    tx_num_elements++;
    sei();

    // Enable TX interrupt if CTS (active low) is asserted
    // (i.e. device is ready for data)
    if (sequansModuleIsReadyForData()) {
        USART1.CTRLA |= (1 << USART_DREIE_bp);
    }

    return true;
}

bool SequansControllerClass::writeCommand(const char *command) {

    Log.debugf("Sending AT command: %s\r\n", command);
    return writeBytes((uint8_t *)command, strlen(command));
}

bool SequansControllerClass::retryCommand(const char *command,
                                          uint8_t retries) {
    uint8_t retry_count = 0;
    ResponseResult response;

    do {
        writeCommand(command);
        response = SequansController.readResponse();

    } while (response != ResponseResult::OK && retry_count++ < retries);

    char response_string[18];
    responseResultToString(response, response_string);

    Log.debugf("Command response: %s\r\n", response_string);

    return retry_count < retries;
}

bool SequansControllerClass::writeBytes(const uint8_t *data,
                                        const size_t buffer_size) {

    for (size_t i = 0; i < buffer_size; i++) {
        if (!writeByte(data[i])) {
            return false;
        }
    }

    return writeByte('\r');
}

int16_t SequansControllerClass::readByte() {
    if (!isRxReady()) {
        return -1;
    }

    // Disable interrupts temporarily here to prevent being interleaved
    // in the middle of updating the tail index
    cli();
    const uint8_t next_tail_index = (rx_tail_index + 1) & RX_BUFFER_MASK;
    rx_tail_index = next_tail_index;
    rx_num_elements--;
    sei();

    flowControlUpdate();

    return rx_buffer[next_tail_index];
}

ResponseResult SequansControllerClass::readResponse(char *out_buffer,
                                                    uint16_t buffer_size) {
    uint8_t retry_count = 0;

    for (size_t i = 0; i < buffer_size; i++) {
        if (!isRxReady()) {
            retry_count++;
            _delay_ms(sleep_between_retries_ms);

            i--;

            if (retry_count == number_of_retries) {
                return ResponseResult::TIMEOUT;
            }

            continue;
        }

        // Reset since we get a valid value
        retry_count = 0;
        out_buffer[i] = (uint8_t)readByte();

        // We won't check for the buffer having a termination until at least 2
        // bytes are in it
        if (i == 0) {
            continue;
        }

        // For AT command responses from the LTE module, "OK\r\n" or
        // "ERROR\r\n" signifies the end of a response, so we look "\r\n".
        if (out_buffer[i - 1] == CARRIAGE_RETURN &&
            out_buffer[i] == LINE_FEED) {

            char *ok_index = strstr(out_buffer, OK_TERMINATION);
<<<<<<< HEAD
            if (ok_index != NULL)
            {
                // Terminate and omit the rest from the OK index.
                memset(ok_index, '\0', 1);

                return OK;
=======
            if (ok_index != NULL) {
                // Terminate and omit the rest from the OK index
                memset(ok_index, 0, 1);
                return ResponseResult::OK;
>>>>>>> 8651195f
            }

            char *error_index = strstr(out_buffer, ERROR_TERMINATION);

            if (error_index != NULL) {
                // Terminate and omit the rest from the ERROR index
                memset(error_index, 0, 1);
                return ResponseResult::ERROR;
            }
        }
    }

    // Didn't find the end marker within the number of bytes given for the
    // response. Caller should increase the buffer size.
    return ResponseResult::BUFFER_OVERFLOW;
}

ResponseResult SequansControllerClass::readResponse(void) {

    // Just an arbitrary value, enough to hold the default terminations
    char termination_buffer[16];
    uint8_t retry_count = 0;
    ResponseResult response;

    do {
        response = readResponse(termination_buffer, sizeof(termination_buffer));

        // Keep looping until response is OK or ERROR or no retries left
    } while (response == ResponseResult::TIMEOUT &&
             retry_count++ < number_of_retries);

    return response;
}

void SequansControllerClass::clearReceiveBuffer(void) {
    cli();
    rx_num_elements = 0;
    rx_tail_index = rx_head_index;
    sei();
}

bool SequansControllerClass::extractValueFromCommandResponse(
    char *response,
    const uint8_t index,
    char *buffer,
    const size_t buffer_size,
    const char start_character) {

    // We need a copy in order to not modify the original
    char response_copy[strlen(response) + 1];
    strcpy(response_copy, response);

    char *data;

    if (start_character != 0) {

        // Find the first occurrence of the data start character and move
        // pointer to there
        data = strchr(response_copy, start_character);

        if (data == NULL) {
            return false;
        }

        // Increment pointer to skip the data start character (and the following
        // space in the start sequence of the data if it is there)
        while (*data == start_character || *data == SPACE_CHARACTER) { data++; }
    } else {
        // If no start character is given, just set data start to string start
        data = response_copy;
    }

    // Now we split the string by the response delimiter and search for the
    // index we're interested in
    //
    // We refrain from using strtok to split the string here as it will not
    // take into account empty strings between the delimiter, which can be
    // the case with certain command responses

    // These keep track of the contens between the delimiter
    char *start_value_ptr = data;
    char *end_value_ptr = strchr(data, RESPONSE_DELIMITER);

    // We did not find the delimiter at all, abort
    if (end_value_ptr == NULL) {
        return false;
    }

    uint8_t value_index = 1;

    while (end_value_ptr != NULL && value_index <= index) {
        // Find next occurrence and update accordingly
        start_value_ptr = end_value_ptr + 1;
        end_value_ptr = strchr(start_value_ptr, RESPONSE_DELIMITER);
        value_index++;
    }

    // If we got all the way to the end, set the end_value_ptr to the end of the
    // data ptr
    if (end_value_ptr == NULL) {
        end_value_ptr = data + strlen(data);
    }
    end_value_ptr[0] = 0; // Add null termination

    // If found, set termination to the carriage return. If not, leave the
    // string be as it is
    char *first_carriage_return = strchr(start_value_ptr, '\r');
    if (start_value_ptr != NULL) {
        *first_carriage_return = 0;
    }

    size_t value_length = strlen(start_value_ptr);

    // We compare inclusive for value length as we want to take the null
    // termination into consideration. So the buffer size has be
    // value_length + 1
    if (value_length >= buffer_size) {
        Log.error("Buffer was too small for value when extracting value for "
                  "command response, increase the buffer size");
        return false;
    }

    strcpy(buffer, start_value_ptr);

    return true;
}

bool SequansControllerClass::registerCallback(const char *urc_identifier,
                                              void (*urc_callback)(char *urc)) {

    // Check if we can override first
    uint8_t urc_identifier_length = strlen(urc_identifier);
    for (uint8_t i = 0; i < MAX_URC_CALLBACKS; i++) {
        if (urc_lookup_table_length[i] == urc_identifier_length &&
            strcmp(urc_identifier, urc_lookup_table[i]) == 0) {
            urc_callbacks[i] = urc_callback;
            return true;
        }
    }

    // Look for empty spot
    for (uint8_t i = 0; i < MAX_URC_CALLBACKS; i++) {
        if (urc_lookup_table_length[i] == 0) {
            strcpy(urc_lookup_table[i], urc_identifier);
            urc_lookup_table_length[i] = strlen(urc_identifier);
            urc_callbacks[i] = urc_callback;
            return true;
        }
    }

    return false;
}

void SequansControllerClass::unregisterCallback(const char *urc_identifier) {
    const uint8_t urc_identifier_length = strlen(urc_identifier);
    for (uint8_t i = 0; i < MAX_URC_CALLBACKS; i++) {
        if (memcmp(urc_identifier,
                   urc_lookup_table[i],
                   urc_identifier_length) == 0) {
            // No need to fill the look up table identifier table, as we
            // override it if a new registration is issued, but the length is
            // used to check if the slot is active or not, so we set that to 0
            // and reset the callback pointer for house keeping
            urc_lookup_table_length[i] = 0;
            urc_callbacks[i] = NULL;
            break;
        }
    }
}

bool SequansControllerClass::readNotification(char *buffer,
                                              uint8_t buffer_size) {

    if (urc_read) {
        return false;
    }

    if (buffer_size > URC_DATA_BUFFER_SIZE) {
        return false;
    }

    memcpy(buffer, urc_data_buffer, buffer_size);

    // We do a reset here to signify that the URC has been read.
    urc_read = true;

    return true;
}

void SequansControllerClass::setPowerSaveMode(const uint8_t mode,
                                              void (*ring_callback)(void)) {
    if (mode == 0) {
        ring_line_callback = NULL;
        power_save_mode = 0;

<<<<<<< HEAD
    LOG.Debugf("Got URC: %s\r\n", sign_request);

    // Grab the ctx id
    // +1 for null termination
    char ctx_id_buffer[HCESIGN_CTX_ID_LENGTH + 1];

    bool got_ctx_id = extractValueFromCommandResponse(
        sign_request, 0, ctx_id_buffer, sizeof(ctx_id_buffer));

    if (!got_ctx_id)
    {
        LOG.Error("no ctx_id");
        return false;
    }

    // Grab the digest, which will be 32 bytes, but appear as 64 hex
    // characters
    char digest[HCESIGN_DIGEST_LENGTH + 1];

    bool got_digest = extractValueFromCommandResponse(
        sign_request, 3, digest, HCESIGN_DIGEST_LENGTH + 1);

    if (!got_digest)
    {
        LOG.Error("No Digest");
        return false;
    }
=======
        // Clear interrupt
        pinConfigure(RING_PIN, PIN_DIR_INPUT);

        RTS_PORT.OUTCLR |= RTS_PIN_bm;
    } else if (mode == 1) {
>>>>>>> 8651195f

        if (ring_callback != NULL) {
            ring_line_callback = ring_callback;

            // We have interrupt on change here since there is sometimes
            // a too small interval for the sensing to sense a rising edge.
            // This is fine as any change will yield that we are out of power
            // save mode.
            pinConfigure(RING_PIN, PIN_DIR_INPUT | PIN_INT_CHANGE);
        }

<<<<<<< HEAD
    if (result != ATCA_SUCCESS)
    {
        LOG.Error("ECC Signing Failed");
        return false;
=======
        power_save_mode = 1;
        RTS_PORT.OUTSET |= RTS_PIN_bm;
>>>>>>> 8651195f
    }
}

void SequansControllerClass::responseResultToString(
    const ResponseResult response_result,
    char *response_string) {

    switch (response_result) {
    case ResponseResult::OK:
        strcpy(response_string, "OK");
        break;
    case ResponseResult::ERROR:
        strcpy(response_string, "ERROR");
        break;
    case ResponseResult::BUFFER_OVERFLOW:
        strcpy(response_string, "BUFFER_OVERFLOW");
        break;
    case ResponseResult::TIMEOUT:
        strcpy(response_string, "TIMEOUT");
        break;
    case ResponseResult::SERIAL_READ_ERROR:
        strcpy(response_string, "SERIAL_READ_ERROR");
        break;
    }
}<|MERGE_RESOLUTION|>--- conflicted
+++ resolved
@@ -12,58 +12,42 @@
 #include <Arduino.h>
 #include <pins_arduino.h>
 
-<<<<<<< HEAD
 #ifdef __AVR_AVR128DB48__ // MINI
 
 #define TX_PIN PIN_PC0
 
-#define CTS_PIN PIN_PC4
-#define CTS_PIN_bm PIN4_bm
-#define CTS_INT_bm PORT_INT4_bm
-
-#define RING_PIN PIN_PC6
+#define CTS_PIN     PIN_PC4
+#define CTS_PIN_bm  PIN4_bm
+#define CTS_INT_bm  PORT_INT4_bm
+#define RING_PIN    PIN_PC6
 #define RING_INT_bm PORT_INT6_bm
-
-#define RTS_PORT PORTC
-#define RTS_PIN PIN_PC7
-#define RTS_PIN_bm PIN7_bm
-
-#define RESET_PIN PIN_PC5
-
-#define HWSERIALAT USART1
+#define RTS_PORT    PORTC
+#define RTS_PIN     PIN_PC7
+#define RTS_PIN_bm  PIN7_bm
+#define RESET_PIN   PIN_PC5
+#define HWSERIALAT  USART1
 
 #else
+
 #ifdef __AVR_AVR128DB64__ // Non-Mini
 
-#define TX_PIN PIN_PC0
-#define CTS_PIN PIN_PC6
-#define RING_PIN PIN_PC4
-#define CTS_PIN_bm PIN6_bm
-#define CTS_INT_bm PORT_INT6_bm
-=======
 #define TX_PIN      PIN_PC0
 #define CTS_PIN     PIN_PC6
-#define RING_PIN    PIN_PC4
 #define CTS_PIN_bm  PIN6_bm
 #define CTS_INT_bm  PORT_INT6_bm
->>>>>>> 8651195f
+#define RING_PIN    PIN_PC4
 #define RING_INT_bm PORT_INT4_bm
 #define RTS_PORT    PORTC
 #define RTS_PIN     PIN_PC7
 #define RTS_PIN_bm  PIN7_bm
 #define RESET_PIN   PIN_PE1
-
-<<<<<<< HEAD
-#define HWSERIALAT USART1
+#define HWSERIALAT  USART1
 
 #else
 #error "INCOMPATIBLE_DEVICE_SELECTED"
 #endif
 #endif
 
-=======
-#define HWSERIALAT               USART1
->>>>>>> 8651195f
 #define SEQUANS_MODULE_BAUD_RATE 115200
 
 // Sizes for the circular buffers
@@ -119,11 +103,11 @@
 
 static char urc_lookup_table[MAX_URC_CALLBACKS][URC_IDENTIFIER_BUFFER_SIZE];
 static uint8_t urc_lookup_table_length[MAX_URC_CALLBACKS];
-void (*urc_callbacks[MAX_URC_CALLBACKS])(char *urc);
+void (*urc_callbacks[MAX_URC_CALLBACKS])(void);
 
 // Used to keep a pointer to the URC we are processing and found to be matching,
 // which will fire after we are finished processing the URC.
-void (*urc_current_callback)(char *urc);
+void (*urc_current_callback)(void);
 
 // Default values
 static uint8_t number_of_retries = 5;
@@ -253,10 +237,7 @@
             urc_read = false;
 
             if (urc_current_callback != NULL) {
-                // TODO: should probably not pass the buffer here. This is what
-                // the read notification function is for. This kind of makes it
-                // easier to forget to keep the interrupt time to a minimum.
-                urc_current_callback((char *)urc_data_buffer);
+                urc_current_callback();
             }
 
             urc_parse_state = URC_NOT_PARSING;
@@ -492,19 +473,12 @@
             out_buffer[i] == LINE_FEED) {
 
             char *ok_index = strstr(out_buffer, OK_TERMINATION);
-<<<<<<< HEAD
-            if (ok_index != NULL)
-            {
+
+            if (ok_index != NULL) {
                 // Terminate and omit the rest from the OK index.
                 memset(ok_index, '\0', 1);
 
-                return OK;
-=======
-            if (ok_index != NULL) {
-                // Terminate and omit the rest from the OK index
-                memset(ok_index, 0, 1);
                 return ResponseResult::OK;
->>>>>>> 8651195f
             }
 
             char *error_index = strstr(out_buffer, ERROR_TERMINATION);
@@ -633,7 +607,7 @@
 }
 
 bool SequansControllerClass::registerCallback(const char *urc_identifier,
-                                              void (*urc_callback)(char *urc)) {
+                                              void (*urc_callback)(void)) {
 
     // Check if we can override first
     uint8_t urc_identifier_length = strlen(urc_identifier);
@@ -700,41 +674,11 @@
         ring_line_callback = NULL;
         power_save_mode = 0;
 
-<<<<<<< HEAD
-    LOG.Debugf("Got URC: %s\r\n", sign_request);
-
-    // Grab the ctx id
-    // +1 for null termination
-    char ctx_id_buffer[HCESIGN_CTX_ID_LENGTH + 1];
-
-    bool got_ctx_id = extractValueFromCommandResponse(
-        sign_request, 0, ctx_id_buffer, sizeof(ctx_id_buffer));
-
-    if (!got_ctx_id)
-    {
-        LOG.Error("no ctx_id");
-        return false;
-    }
-
-    // Grab the digest, which will be 32 bytes, but appear as 64 hex
-    // characters
-    char digest[HCESIGN_DIGEST_LENGTH + 1];
-
-    bool got_digest = extractValueFromCommandResponse(
-        sign_request, 3, digest, HCESIGN_DIGEST_LENGTH + 1);
-
-    if (!got_digest)
-    {
-        LOG.Error("No Digest");
-        return false;
-    }
-=======
         // Clear interrupt
         pinConfigure(RING_PIN, PIN_DIR_INPUT);
 
         RTS_PORT.OUTCLR |= RTS_PIN_bm;
     } else if (mode == 1) {
->>>>>>> 8651195f
 
         if (ring_callback != NULL) {
             ring_line_callback = ring_callback;
@@ -746,15 +690,8 @@
             pinConfigure(RING_PIN, PIN_DIR_INPUT | PIN_INT_CHANGE);
         }
 
-<<<<<<< HEAD
-    if (result != ATCA_SUCCESS)
-    {
-        LOG.Error("ECC Signing Failed");
-        return false;
-=======
         power_save_mode = 1;
         RTS_PORT.OUTSET |= RTS_PIN_bm;
->>>>>>> 8651195f
     }
 }
 
