// Jenkinsfile v2.0.0
pipeline {
    agent {
        kubernetes {
            defaultContainer 'arduino-gcc'
            yamlFile 'cloudprovider.yaml'
        }
    }

    options {
        timestamps()
        timeout(time: 30, unit: 'MINUTES')
    }

    environment {	    
		DEPLOY_TOOL_URL = 'https://bitbucket.microchip.com/scm/citd/tool-github-deploy.git'
        DEPLOY_SCRIPT_FILE = 'tool-github-deploy/tool-github-deploy/tool-github-deploy.py'
        BITBUCKET_REPO = 'https://bitbucket.microchip.com/scm/mcu8mass/avr-iot-cellular-arduino-library.git'
<<<<<<< HEAD
        GITHUB_REPO = 'https://github.com/microchip-pic-avr-solutions/avr-iot-cellular-arduino-library'
        GITHUB_REPO_SHORT = 'avr-iot-cellular-arduino-library'
        GITHUB_ORG = 'microchip-pic-avr-solutions'
=======
        GITHUB_REPO = 'https://github.com/mchpTestArea/avr-iot-test'
        GITHUB_REPO_SHORT = 'avr-iot-test'
        GITHUB_ORG = 'mchpTestArea'
>>>>>>> ffbab3bf
        TARGET_BRANCH = 'main'
	}

    stages {
        stage('setup') {
            steps {
                checkout scm
                script {
                    env.GIT_TAG = gitTag()
                    env.GIT_COMMIT = getCommit()

                    if(env.GIT_TAG != '') {
                        currentBuild.displayName = "#${BUILD_NUMBER} | ${JOB_NAME} | RELEASE-CANDIDATE-${env.GIT_TAG}"
                        env.RELEASE_NAME = env.GIT_TAG
                    } else {
                        currentBuild.displayName = "#${BUILD_NUMBER} | ${JOB_NAME} | ${env.GIT_COMMIT}"
                        env.RELEASE_NAME = env.GIT_COMMIT
                    }
                }
            }
        }


        stage('build-cryptoauthlib') {
            steps {
                sh 'chmod +x ./scripts/inject_cryptoauthlib.sh'
                sh './scripts/inject_cryptoauthlib.sh'
            }
        }

        stage('build-examples') {
            steps {
                sh 'chmod +x ./scripts/compile_examples.sh'
                sh './scripts/compile_examples.sh'
            }
        }

        stage('bundle') {
            steps {
                sh 'chmod +x ./scripts/bundle.sh'
                sh './scripts/bundle.sh $RELEASE_NAME'
            }
        }

        stage('deploy'){
            // Only run if git tag exists and it's the master branch
            when {
                allOf {
                    expression {
                        env.GIT_TAG != ''
                    }
                    branch env.TARGET_BRANCH
                }
            }

            // Multi-Stage Deploy
            stages {
                // Clone the deploy tool
                stage('GitHub-Setup') {
                    steps {
                        sh "git clone ${env.DEPLOY_TOOL_URL}"
                        sh "pip3 install PyGithub atlassian-python-api jsonschema packaging lxml"
                    }   
                }

                // Sync the bitbucket repository with the github repository
                stage('GitHub-Sync') {
                    steps {
                        script {
                            withCredentials([usernamePassword(credentialsId: 'github_mchptest', usernameVariable: 'USER_NAME', passwordVariable:'PASS' )]) {
                                sh "python3 ${env.DEPLOY_SCRIPT_FILE} -deploy=true -gpat=${PASS} -dgid=${USER_NAME} -dburl=${env.BITBUCKET_REPO} -dgurl=${env.GITHUB_REPO} -dbranch=${env.TARGET_BRANCH}"
                            }
                        }
                    }
                }

                // Create a new release
                stage('GitHub-Release') {
                    steps {
                        script {
<<<<<<< HEAD
                            withCredentials([usernamePassword(credentialsId: 'pic_avr_github', usernameVariable: 'USER_NAME', passwordVariable:'PASS' )]) {
                                sh "python3 ${env.DEPLOY_SCRIPT_FILE} -rlo=true -gpat=${PASS} -dgid=${USER_NAME} -rpn=${GITHUB_REPO_SHORT} -rporg=${GITHUB_ORG} -rltt=\"${env.GIT_TAG}\" -rltv=\"${env.GIT_TAG}\" -rlua=\"avr-iot-cellular-${env.GIT_TAG}.zip, builds/mini/sandbox.ino.hex\""
=======
                            withCredentials([usernamePassword(credentialsId: 'github_mchptest', usernameVariable: 'USER_NAME', passwordVariable:'PASS' )]) {
                                sh "python3 ${env.DEPLOY_SCRIPT_FILE} -rlo=true -gpat=${PASS} -dgid=${USER_NAME} -rpn=${GITHUB_REPO_SHORT} -rporg=${GITHUB_ORG} -rltt=\"${env.GIT_TAG}\" -rltv=\"${env.GIT_TAG}\" -rlua=\"avr-iot-cellular-${env.GIT_TAG}.zip,sandbox.hex\""
>>>>>>> ffbab3bf
                            }
                        }
                    }
                    
                }
            }
        }
    }

    post {
        success {
            archiveArtifacts artifacts: '**/avr-iot-cellular-*.zip, **/sandbox.hex'
        }
    }
}


String getCommit() {
    return sh(script: 'git rev-parse HEAD', returnStdout: true)?.trim()
}

String gitTag(){
    return sh(script: "git tag --contains", returnStdout: true)?.trim()
}

def initializeGitForDeployment() {
    execute("git config --global user.email 'microchip@microchip.com'")
    execute("git config --global user.name 'Microchip Technology'")
}<|MERGE_RESOLUTION|>--- conflicted
+++ resolved
@@ -16,15 +16,9 @@
 		DEPLOY_TOOL_URL = 'https://bitbucket.microchip.com/scm/citd/tool-github-deploy.git'
         DEPLOY_SCRIPT_FILE = 'tool-github-deploy/tool-github-deploy/tool-github-deploy.py'
         BITBUCKET_REPO = 'https://bitbucket.microchip.com/scm/mcu8mass/avr-iot-cellular-arduino-library.git'
-<<<<<<< HEAD
         GITHUB_REPO = 'https://github.com/microchip-pic-avr-solutions/avr-iot-cellular-arduino-library'
         GITHUB_REPO_SHORT = 'avr-iot-cellular-arduino-library'
         GITHUB_ORG = 'microchip-pic-avr-solutions'
-=======
-        GITHUB_REPO = 'https://github.com/mchpTestArea/avr-iot-test'
-        GITHUB_REPO_SHORT = 'avr-iot-test'
-        GITHUB_ORG = 'mchpTestArea'
->>>>>>> ffbab3bf
         TARGET_BRANCH = 'main'
 	}
 
@@ -105,13 +99,8 @@
                 stage('GitHub-Release') {
                     steps {
                         script {
-<<<<<<< HEAD
-                            withCredentials([usernamePassword(credentialsId: 'pic_avr_github', usernameVariable: 'USER_NAME', passwordVariable:'PASS' )]) {
-                                sh "python3 ${env.DEPLOY_SCRIPT_FILE} -rlo=true -gpat=${PASS} -dgid=${USER_NAME} -rpn=${GITHUB_REPO_SHORT} -rporg=${GITHUB_ORG} -rltt=\"${env.GIT_TAG}\" -rltv=\"${env.GIT_TAG}\" -rlua=\"avr-iot-cellular-${env.GIT_TAG}.zip, builds/mini/sandbox.ino.hex\""
-=======
                             withCredentials([usernamePassword(credentialsId: 'github_mchptest', usernameVariable: 'USER_NAME', passwordVariable:'PASS' )]) {
                                 sh "python3 ${env.DEPLOY_SCRIPT_FILE} -rlo=true -gpat=${PASS} -dgid=${USER_NAME} -rpn=${GITHUB_REPO_SHORT} -rporg=${GITHUB_ORG} -rltt=\"${env.GIT_TAG}\" -rltv=\"${env.GIT_TAG}\" -rlua=\"avr-iot-cellular-${env.GIT_TAG}.zip,sandbox.hex\""
->>>>>>> ffbab3bf
                             }
                         }
                     }
